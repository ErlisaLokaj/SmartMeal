from typing import Optional, Dict, Any
import logging
from neo4j import GraphDatabase
<<<<<<< HEAD
=======
import os

NEO4J_URI = os.getenv("NEO4J_URI", "bolt://neo4j:7687")
NEO4J_USER = os.getenv("NEO4J_USER", "neo4j")
NEO4J_PASSWORD = os.getenv("NEO4J_PASSWORD", "neo4jpassword")

_driver = GraphDatabase.driver(NEO4J_URI, auth=(NEO4J_USER, NEO4J_PASSWORD))
>>>>>>> c955f753

logger = logging.getLogger("smartmeal.graph")

_driver = None


def connect(uri: str, user: str, password: str):
    """Initialize a neo4j driver.

    If the driver package is unavailable, this becomes a no-op and the
    other functions will use a fallback behavior.
    """
    global _driver
    try:
        

        _driver = GraphDatabase.driver(uri, auth=(user, password))
        logger.info("Connected to Neo4j %s", uri)
    except Exception as exc:  # pragma: no cover - driver optional in tests
        _driver = None
        logger.warning(
            "Could not initialize neo4j driver: %s — falling back to stub", exc
        )


def close():
    global _driver
    try:
        if _driver is not None:
            _driver.close()
            logger.info("Neo4j driver closed")
    except Exception:
        logger.exception("Error closing neo4j driver")
    finally:
        _driver = None


def get_ingredient_meta(ingredient_id: str) -> Dict[str, Any]:
    """Return ingredient metadata from Neo4j.

    Expected return shape (example):
      {"category": "vegetable", "perishability": "perishable", "defaults": {"shelf_life_days": 7}}

    `ingredient_id` is treated as a string (UUID) that maps to a node in Neo4j.
    If the driver is not available or the node is not found, a set of sensible
    defaults is returned.
    """
    # If we have a real driver, query Neo4j
    if _driver is not None:
        try:
            with _driver.session() as session:
                # Search by common identifier properties: id (canonical), proc_id (from processed data), or name
                q = (
                    "MATCH (i:Ingredient) WHERE i.id = $id OR i.proc_id = $id OR i.name = $id "
                    "RETURN i.category AS category, i.perishability AS perishability, i.shelf_life_days AS shelf_life_days"
                )
                result = session.run(q, id=str(ingredient_id))
                rec = result.single()
                if rec:
                    return {
                        "category": rec["category"] or "unknown",
                        "perishability": rec["perishability"] or "non_perishable",
                        "defaults": {
                            "shelf_life_days": (
                                int(rec["shelf_life_days"]) if rec["shelf_life_days"] is not None else None
                            )
                        },
                    }
        except Exception:
            logger.exception("Error querying neo4j for ingredient %s", ingredient_id)

    # Fallback stub logic: map some known ingredient ids/names to metadata
    # This is intentionally simple; a production system should rely on Neo4j data.
    lower = str(ingredient_id).lower()
    if "chicken" in lower:
        return {
            "category": "meat",
            "perishability": "perishable",
            "defaults": {"shelf_life_days": 5},
        }
    if "rice" in lower or "quinoa" in lower:
        return {
            "category": "grain",
            "perishability": "non_perishable",
            "defaults": {"shelf_life_days": 365},
        }
    if "milk" in lower or "yogurt" in lower:
        return {
            "category": "dairy",
            "perishability": "perishable",
            "defaults": {"shelf_life_days": 7},
        }

    # generic default
    return {
        "category": "unknown",
        "perishability": "non_perishable",
        "defaults": {"shelf_life_days": 365},
    }


def suggest_substitutes(ingredient_name: str, limit: int = 5):
    """Return a short list of substitute ingredient names for a given ingredient.

    Args:
        ingredient_name: Name of the ingredient (e.g., "chicken", "milk")
        limit: Maximum number of substitutes to return

    If Neo4j is available this will query substitute relationships; otherwise
    a small hard-coded map is used.
    """
    if _driver is not None:
        try:
            with _driver.session() as session:
                q = (
                    "MATCH (i:Ingredient {name: $name})-[:SUBSTITUTED_BY]->(s:Ingredient) "
                    "RETURN s.name AS name LIMIT $limit"
                )
                rows = session.run(q, name=ingredient_name, limit=limit)
                return [r["name"] for r in rows]
        except Exception:
            logger.exception("Error querying substitutes for %s", ingredient_name)

    # Stub map (unchanged)
    substitutes = {
        "chicken": ["tofu", "tempeh"],
        "rice": ["quinoa"],
        "milk": ["soy milk", "almond milk"],
    }
    for k, v in substitutes.items():
        if k in ingredient_name.lower():
            return v[:limit]
    return []

def get_substitutes_for_recipe(recipe_id: str):
    """
    Returns a list of ingredient substitutions for a specific recipe.
    """
    query = """
    MATCH (r:Recipe {id: $id})-[:CONTAINS]->(i:Ingredient)
    OPTIONAL MATCH (i)-[:SUBSTITUTED_BY]->(s:Ingredient)
    RETURN DISTINCT i.name AS ingredient, collect(DISTINCT s.name) AS substitutes
    """
    with _driver.session() as session:
        result = session.run(query, {"id": recipe_id})
        return {r["ingredient"]: r["substitutes"] for r in result if r["substitutes"]}


def get_disallowed_ingredient_ids(allergy_names):
    """Returns a list of ingredient IDs associated with allergies."""
    query = """
    MATCH (a:Allergy)-[:TRIGGERS]->(i:Ingredient)
    WHERE a.name IN $allergies
    RETURN i.ingredient_id AS id
    """
    with _driver.session() as session:
        result = session.run(query, allergies=allergy_names)
        return [r["id"] for r in result if r.get("id")]<|MERGE_RESOLUTION|>--- conflicted
+++ resolved
@@ -1,8 +1,14 @@
+"""Neo4j adapter for ingredient metadata and substitution lookups.
+
+This module provides a small wrapper around the neo4j driver. If the
+`neo4j` package is not installed, the module falls back to a lightweight
+in-memory stub so the application (and tests) can run without a running
+Neo4j instance. For production, install `neo4j` and set NEO4J_* env vars.
+"""
+
 from typing import Optional, Dict, Any
 import logging
 from neo4j import GraphDatabase
-<<<<<<< HEAD
-=======
 import os
 
 NEO4J_URI = os.getenv("NEO4J_URI", "bolt://neo4j:7687")
@@ -10,7 +16,6 @@
 NEO4J_PASSWORD = os.getenv("NEO4J_PASSWORD", "neo4jpassword")
 
 _driver = GraphDatabase.driver(NEO4J_URI, auth=(NEO4J_USER, NEO4J_PASSWORD))
->>>>>>> c955f753
 
 logger = logging.getLogger("smartmeal.graph")
 
@@ -25,7 +30,7 @@
     """
     global _driver
     try:
-        
+        from neo4j import GraphDatabase
 
         _driver = GraphDatabase.driver(uri, auth=(user, password))
         logger.info("Connected to Neo4j %s", uri)
@@ -62,12 +67,10 @@
     if _driver is not None:
         try:
             with _driver.session() as session:
-                # Search by common identifier properties: id (canonical), proc_id (from processed data), or name
-                q = (
-                    "MATCH (i:Ingredient) WHERE i.id = $id OR i.proc_id = $id OR i.name = $id "
-                    "RETURN i.category AS category, i.perishability AS perishability, i.shelf_life_days AS shelf_life_days"
+                result = session.run(
+                    "MATCH (i:Ingredient {id: $id}) RETURN i.category AS category, i.perishability AS perishability, i.shelf_life_days AS shelf_life_days",
+                    id=str(ingredient_id),
                 )
-                result = session.run(q, id=str(ingredient_id))
                 rec = result.single()
                 if rec:
                     return {
@@ -75,7 +78,9 @@
                         "perishability": rec["perishability"] or "non_perishable",
                         "defaults": {
                             "shelf_life_days": (
-                                int(rec["shelf_life_days"]) if rec["shelf_life_days"] is not None else None
+                                int(rec["shelf_life_days"])
+                                if rec["shelf_life_days"] is not None
+                                else None
                             )
                         },
                     }

from fastapi import APIRouter, Depends, HTTPException, status, Query, Response
from sqlalchemy.orm import Session
import json
import logging
from fastapi import APIRouter, Query
from typing import Optional, List, Dict, Any
from uuid import UUID
from typing import List, Optional

from adapters import graph_adapter
from core.database.models import get_db, AppUser
from core.schemas.profile_schemas import *
from core.services import recipe_service
from core.services.profile_service import ProfileService
from core.services.pantry_service import PantryService
from core.schemas.profile_schemas import (
    PantryItemResponse,
    PantryItemCreate,
    PantryItemCreateRequest,
)
<<<<<<< HEAD
from core.exceptions import ServiceValidationError, NotFoundError
=======
from core.services.recipe_service import get_recipe_by_id, search_recipes
from core.services.recommendation_service import RecommendationService
from core.schemas.recipe_schemas import RecipeRecommendation, RecommendationRequest
from core.services.ingredient_service import IngredientService
>>>>>>> c955f753

router = APIRouter(prefix="", tags=["SmartMeal"])

logger = logging.getLogger("smartmeal.api.routes")


def _user_to_response(user: AppUser) -> UserProfileResponse:
    """Helper: map AppUser (ORM) to UserProfileResponse"""
    dietary_response = None
    if user.dietary_profile:
        dp = user.dietary_profile
        dietary_response = DietaryProfileResponse(
            goal=dp.goal,
            activity=dp.activity,
            kcal_target=dp.kcal_target,
            protein_target_g=dp.protein_target_g,
            carb_target_g=dp.carb_target_g,
            fat_target_g=dp.fat_target_g,
            cuisine_likes=json.loads(dp.cuisine_likes) if dp.cuisine_likes else [],
            cuisine_dislikes=(
                json.loads(dp.cuisine_dislikes) if dp.cuisine_dislikes else []
            ),
            updated_at=dp.updated_at,
        )

    return UserProfileResponse(
        user_id=user.user_id,
        email=user.email,
        full_name=user.full_name,
        created_at=user.created_at,
        updated_at=user.updated_at,
        dietary_profile=dietary_response,
        allergies=[AllergyResponse.model_validate(a) for a in user.allergies],
        preferences=[PreferenceResponse.model_validate(p) for p in user.preferences],
    )


@router.get("/users/{user_id}", response_model=UserProfileResponse)
def get_profile(user_id: UUID, db: Session = Depends(get_db)):
    """
    Get complete user profile including dietary settings, allergies, and preferences.
    """
    user = ProfileService.get_user_profile(db, user_id)

    if not user:
        raise HTTPException(
            status_code=status.HTTP_404_NOT_FOUND, detail=f"User {user_id} not found"
        )

    return _user_to_response(user)


@router.put("/users/{user_id}", response_model=UserProfileResponse)
def update_profile(
    user_id: UUID, profile_data: ProfileUpdateRequest, db: Session = Depends(get_db)
):
    """
    Update user profile, dietary settings, allergies, and preferences.
    This endpoint implements the complete sequence diagram flow.
    """
    try:
        user, created = ProfileService.upsert_profile(db, user_id, profile_data)
        resp = _user_to_response(user)
        if created:
            headers = {"Location": f"/users/{user.user_id}"}
            return Response(content=resp.model_dump_json(), status_code=status.HTTP_201_CREATED, media_type="application/json", headers=headers)
        return resp
    except ServiceValidationError as e:
        raise HTTPException(status_code=status.HTTP_400_BAD_REQUEST, detail=str(e))
    except NotFoundError as e:
        raise HTTPException(status_code=status.HTTP_404_NOT_FOUND, detail=str(e))
    except Exception as e:
        logger.error(f"Unexpected error updating profile: {e}")
        raise HTTPException(
            status_code=status.HTTP_500_INTERNAL_SERVER_ERROR,
            detail="Internal server error",
        )


@router.post(
    "/users", response_model=UserProfileResponse, status_code=status.HTTP_201_CREATED
)
def create_user(user: UserCreate, db: Session = Depends(get_db)):
    """Create a new user from JSON body"""
    try:
        new_user = ProfileService.create_user(db, user.email, user.full_name)
        return _user_to_response(new_user)
    except ServiceValidationError as e:
        raise HTTPException(status_code=status.HTTP_409_CONFLICT, detail=str(e))
    except Exception as e:
        logger.exception("Unexpected error creating user: %s", e)
        raise HTTPException(status_code=status.HTTP_500_INTERNAL_SERVER_ERROR, detail="Internal server error")


@router.get("/users", response_model=List[UserProfileResponse])
def get_all_users(db: Session = Depends(get_db)):
    """Return all users (summary/full profile)."""
    users = ProfileService.get_all_users(db)
    return [_user_to_response(u) for u in users]


@router.delete("/users/{user_id}")
def delete_user(user_id: UUID, db: Session = Depends(get_db)):
    """Delete a user and all their related data."""
    success = ProfileService.delete_user(db, user_id)
    if not success:
        raise HTTPException(
            status_code=status.HTTP_404_NOT_FOUND, detail=f"User {user_id} not found"
        )
    return {"status": "ok", "deleted": str(user_id)}


@router.get("/health-check")
def health_check():
    return {"status": "ok", "service": "SmartMeal"}


@router.get("/neo4j/seed-status")
def neo4j_seed_status():
    """Return a simple count of Ingredient nodes in Neo4j. Uses graph_adapter when available."""
    try:
        

        # Attempt to query a fake id of 'count' — the adapter will use driver if configured
        # Use the internal driver if present to run a count query for stronger verification.
        if getattr(graph_adapter, "_driver", None) is not None:
            with graph_adapter._driver.session() as s:
                r = s.run("MATCH (n:Ingredient) RETURN count(n) AS cnt")
                cnt = r.single().get("cnt")
                return {"neo4j_ingredient_count": int(cnt)}
        # driver not present — return not available
        return {"neo4j_ingredient_count": None, "note": "driver not configured"}
    except Exception as e:
        return {"neo4j_ingredient_count": None, "error": str(e)}


@router.put("/pantry", response_model=List[PantryItemResponse])
def update_pantry(pantry: PantryUpdateRequest, db: Session = Depends(get_db)):
    try:
        items = PantryService.set_pantry(db, pantry.user_id, pantry.items)
        return [PantryItemResponse.model_validate(i) for i in items]
    except NotFoundError as e:
        raise HTTPException(status_code=status.HTTP_404_NOT_FOUND, detail=str(e))
    except ServiceValidationError as e:
        raise HTTPException(status_code=status.HTTP_400_BAD_REQUEST, detail=str(e))
    except Exception as e:
        logger.exception("Unexpected error updating pantry: %s", e)
        raise HTTPException(status_code=status.HTTP_500_INTERNAL_SERVER_ERROR, detail="Internal server error")


@router.get("/pantry", response_model=List[PantryItemResponse])
def get_pantry(user_id: UUID = Query(...), db: Session = Depends(get_db)):
    items = PantryService.get_pantry(db, user_id)
    return [PantryItemResponse.model_validate(i) for i in items]


@router.post(
    "/pantry", response_model=PantryItemResponse, status_code=status.HTTP_201_CREATED
)
def add_pantry_item(payload: PantryItemCreateRequest, db: Session = Depends(get_db)):
    """Add a single pantry item for user (provide user_id in request body)."""
    try:
        p = PantryService.add_item(db, payload.user_id, payload.item)
        return PantryItemResponse.model_validate(p)
    except NotFoundError as e:
        raise HTTPException(status_code=status.HTTP_404_NOT_FOUND, detail=str(e))
    except ServiceValidationError as e:
        raise HTTPException(status_code=status.HTTP_400_BAD_REQUEST, detail=str(e))
    except Exception as e:
        logger.exception("Unexpected error adding pantry item: %s", e)
        raise HTTPException(status_code=status.HTTP_500_INTERNAL_SERVER_ERROR, detail="Internal server error")


@router.delete("/pantry/{pantry_item_id}")
def delete_pantry_item(pantry_item_id: UUID, db: Session = Depends(get_db)):
    success = PantryService.remove_item(db, pantry_item_id)
    if not success:
        raise HTTPException(
            status_code=status.HTTP_404_NOT_FOUND,
            detail=f"Pantry item {pantry_item_id} not found",
        )
    return {"status": "ok", "removed": str(pantry_item_id)}


@router.get("/users/{user_id}/dietary", response_model=DietaryProfileResponse)
def get_dietary_profile(user_id: UUID, db: Session = Depends(get_db)):
    dp = ProfileService.get_dietary_profile(db, user_id)
    if not dp:
        raise HTTPException(
            status_code=status.HTTP_404_NOT_FOUND,
            detail=f"Dietary profile for {user_id} not found",
        )

    return DietaryProfileResponse(
        goal=dp.goal,
        activity=dp.activity,
        kcal_target=dp.kcal_target,
        protein_target_g=(
            float(dp.protein_target_g) if dp.protein_target_g is not None else None
        ),
        carb_target_g=float(dp.carb_target_g) if dp.carb_target_g is not None else None,
        fat_target_g=float(dp.fat_target_g) if dp.fat_target_g is not None else None,
        cuisine_likes=json.loads(dp.cuisine_likes) if dp.cuisine_likes else [],
        cuisine_dislikes=json.loads(dp.cuisine_dislikes) if dp.cuisine_dislikes else [],
        updated_at=dp.updated_at,
    )


@router.put("/users/{user_id}/dietary", response_model=DietaryProfileResponse)
def set_dietary_profile(
    user_id: UUID, profile: DietaryProfileCreate, db: Session = Depends(get_db)
):
    try:
        dp = ProfileService.set_dietary_profile(db, user_id, profile)
        return DietaryProfileResponse(
            goal=dp.goal,
            activity=dp.activity,
            kcal_target=dp.kcal_target,
            protein_target_g=(
                float(dp.protein_target_g) if dp.protein_target_g is not None else None
            ),
            carb_target_g=(
                float(dp.carb_target_g) if dp.carb_target_g is not None else None
            ),
            fat_target_g=(
                float(dp.fat_target_g) if dp.fat_target_g is not None else None
            ),
            cuisine_likes=json.loads(dp.cuisine_likes) if dp.cuisine_likes else [],
            cuisine_dislikes=(
                json.loads(dp.cuisine_dislikes) if dp.cuisine_dislikes else []
            ),
            updated_at=dp.updated_at,
        )
    except NotFoundError as e:
        raise HTTPException(status_code=status.HTTP_404_NOT_FOUND, detail=str(e))
    except ServiceValidationError as e:
        raise HTTPException(status_code=status.HTTP_400_BAD_REQUEST, detail=str(e))
    except Exception as e:
        logger.exception("Unexpected error setting dietary profile: %s", e)
        raise HTTPException(status_code=status.HTTP_500_INTERNAL_SERVER_ERROR, detail="Internal server error")


@router.get("/users/{user_id}/preferences", response_model=List[PreferenceResponse])
def get_preferences(user_id: UUID, db: Session = Depends(get_db)):
    prefs = ProfileService.get_preferences(db, user_id)
    return [PreferenceResponse.model_validate(p) for p in prefs]


@router.put("/users/{user_id}/preferences", response_model=List[PreferenceResponse])
def set_preferences(
    user_id: UUID, preferences: List[PreferenceCreate], db: Session = Depends(get_db)
):
    try:
        prefs = ProfileService.set_preferences(db, user_id, preferences)
        return [PreferenceResponse.model_validate(p) for p in prefs]
    except NotFoundError as e:
        raise HTTPException(status_code=status.HTTP_404_NOT_FOUND, detail=str(e))
    except ServiceValidationError as e:
        raise HTTPException(status_code=status.HTTP_400_BAD_REQUEST, detail=str(e))
    except Exception as e:
        logger.exception("Unexpected error setting preferences: %s", e)
        raise HTTPException(status_code=status.HTTP_500_INTERNAL_SERVER_ERROR, detail="Internal server error")


@router.get("/users/{user_id}/allergies", response_model=List[AllergyResponse])
def get_allergies(user_id: UUID, db: Session = Depends(get_db)):
    allergies = ProfileService.get_allergies(db, user_id)
    return [AllergyResponse.model_validate(a) for a in allergies]


@router.put("/users/{user_id}/allergies", response_model=List[AllergyResponse])
def set_allergies(
    user_id: UUID, allergies: List[AllergyCreate], db: Session = Depends(get_db)
):
    try:
        al = ProfileService.set_allergies(db, user_id, allergies)
        return [AllergyResponse.model_validate(a) for a in al]
    except NotFoundError as e:
        raise HTTPException(status_code=status.HTTP_404_NOT_FOUND, detail=str(e))
    except ServiceValidationError as e:
        raise HTTPException(status_code=status.HTTP_400_BAD_REQUEST, detail=str(e))
    except Exception as e:
        logger.exception("Unexpected error setting allergies: %s", e)
        raise HTTPException(status_code=status.HTTP_500_INTERNAL_SERVER_ERROR, detail="Internal server error")


@router.post(
    "/users/{user_id}/preferences",
    response_model=PreferenceResponse,
    status_code=status.HTTP_201_CREATED,
)
def add_preference(
    user_id: UUID, preference: PreferenceCreate, db: Session = Depends(get_db)
):
    try:
        p = ProfileService.add_preference(db, user_id, preference)
        return PreferenceResponse.model_validate(p)
    except NotFoundError as e:
        raise HTTPException(status_code=status.HTTP_404_NOT_FOUND, detail=str(e))
    except ServiceValidationError as e:
        raise HTTPException(status_code=status.HTTP_400_BAD_REQUEST, detail=str(e))
    except Exception as e:
        logger.exception("Unexpected error adding preference: %s", e)
        raise HTTPException(status_code=status.HTTP_500_INTERNAL_SERVER_ERROR, detail="Internal server error")


@router.delete("/users/{user_id}/preferences/{tag}")
def delete_preference(user_id: UUID, tag: str, db: Session = Depends(get_db)):
    success = ProfileService.remove_preference(db, user_id, tag)
    if not success:
        raise HTTPException(
            status_code=status.HTTP_404_NOT_FOUND,
            detail=f"Preference {tag} not found for user {user_id}",
        )
    return {"status": "ok", "removed": tag}


@router.post(
    "/users/{user_id}/allergies",
    response_model=AllergyResponse,
    status_code=status.HTTP_201_CREATED,
)
def add_allergy(user_id: UUID, allergy: AllergyCreate, db: Session = Depends(get_db)):
    try:
        a = ProfileService.add_allergy(db, user_id, allergy)
        return AllergyResponse.model_validate(a)
    except NotFoundError as e:
        raise HTTPException(status_code=status.HTTP_404_NOT_FOUND, detail=str(e))
    except ServiceValidationError as e:
        raise HTTPException(status_code=status.HTTP_400_BAD_REQUEST, detail=str(e))
    except Exception as e:
        logger.exception("Unexpected error adding allergy: %s", e)
        raise HTTPException(status_code=status.HTTP_500_INTERNAL_SERVER_ERROR, detail="Internal server error")


@router.delete("/users/{user_id}/allergies/{ingredient_id}")
def delete_allergy(user_id: UUID, ingredient_id: UUID, db: Session = Depends(get_db)):
    success = ProfileService.remove_allergy(db, user_id, ingredient_id)
    if not success:
        raise HTTPException(
            status_code=status.HTTP_404_NOT_FOUND,
            detail=f"Allergy {ingredient_id} not found for user {user_id}",
        )
    return {"status": "ok", "removed": str(ingredient_id)}


@router.get("/recommendations/{user_id}", response_model=List[RecipeRecommendation])
def get_recommendations(
        user_id: UUID,
        limit: int = 10,
        db: Session = Depends(get_db)
):
    """
    Get personalized recipe recommendations for a user.

    Usage:
      GET /recommendations/{user_id}           (returns 10 by default)
      GET /recommendations/{user_id}?limit=5   (returns 5)
    """
    try:
        recipes = RecommendationService.recommend(
            db=db,
            user_id=user_id,
            limit=limit,
            tag_filters=None
        )

        return [
            RecipeRecommendation.from_recipe(
                recipe,
                score=recipe.get("match_score", 0),
                pantry_matches=recipe.get("pantry_match_count", 0)
            )
            for recipe in recipes
        ]
    except Exception as e:
        logger.error(f"Error generating recommendations: {e}")
        raise HTTPException(
            status_code=status.HTTP_500_INTERNAL_SERVER_ERROR,
            detail="Error generating recommendations"
        )


@router.get("/recipes")
def search_recipes_endpoint(
        q: Optional[str] = Query(default=None),
        cuisine: Optional[str] = Query(default=None),
        include: Optional[str] = Query(default=None),
        exclude: Optional[str] = Query(default=None),
        user_id: Optional[str] = Query(default=None),
        limit: int = Query(default=20, ge=1, le=100),
        offset: int = Query(default=0, ge=0),
) -> List[Dict[str, Any]]:
    try:
        return recipe_service.search_recipes(
            user_id=user_id,
            q=q,
            cuisine=cuisine,
            include=include,
            exclude=exclude,
            limit=limit,
            offset=offset,
        )
    except Exception as e:
        logger.exception("recipes search failed")
        raise HTTPException(status_code=500, detail="search_failed")

@router.get("/recipes/{recipe_id}")
def api_get_recipe(recipe_id: str) -> Dict[str, Any]:
    doc = get_recipe_by_id(recipe_id)
    if not doc:
        return {}
    return doc


@router.post("/admin/ingredients/import-from-mongo")
def import_ingredients_from_mongo(db: Session = Depends(get_db)):
    """
    ADMIN: Import all ingredients from MongoDB ingredient_master to PostgreSQL.

    This is a one-time migration operation. Safe to run multiple times.

    Returns statistics about the import.
    """
    stats = IngredientService.bulk_import_from_mongo(db)

    return {
        "status": "complete",
        "created": stats.get("created", 0),
        "existing": stats.get("existing", 0),
        "errors": stats.get("errors", 0)
    }


@router.post("/admin/ingredients/sync-recipes")
def sync_recipes_to_master(db: Session = Depends(get_db)):
    """
    ADMIN: Update all MongoDB recipes to use master ingredient UUIDs.

    This fixes the inconsistent UUID problem where the same ingredient
    (e.g., "butter") had different UUIDs in different recipes.

    Safe to run multiple times.
    """
    stats = IngredientService.sync_all_recipes_to_master(db)

    return {
        "status": "complete",
        "updated_recipes": stats.get("updated_recipes", 0),
        "updated_ingredients": stats.get("updated_ingredients", 0)
    }<|MERGE_RESOLUTION|>--- conflicted
+++ resolved
@@ -1,11 +1,11 @@
-from fastapi import APIRouter, Depends, HTTPException, status, Query, Response
+from fastapi import APIRouter, Depends, HTTPException, status, Query
 from sqlalchemy.orm import Session
 import json
 import logging
 from fastapi import APIRouter, Query
 from typing import Optional, List, Dict, Any
 from uuid import UUID
-from typing import List, Optional
+
 
 from adapters import graph_adapter
 from core.database.models import get_db, AppUser
@@ -18,14 +18,11 @@
     PantryItemCreate,
     PantryItemCreateRequest,
 )
-<<<<<<< HEAD
 from core.exceptions import ServiceValidationError, NotFoundError
-=======
 from core.services.recipe_service import get_recipe_by_id, search_recipes
 from core.services.recommendation_service import RecommendationService
 from core.schemas.recipe_schemas import RecipeRecommendation, RecommendationRequest
 from core.services.ingredient_service import IngredientService
->>>>>>> c955f753
 
 router = APIRouter(prefix="", tags=["SmartMeal"])
 
@@ -147,7 +144,7 @@
 def neo4j_seed_status():
     """Return a simple count of Ingredient nodes in Neo4j. Uses graph_adapter when available."""
     try:
-        
+
 
         # Attempt to query a fake id of 'count' — the adapter will use driver if configured
         # Use the internal driver if present to run a count query for stronger verification.

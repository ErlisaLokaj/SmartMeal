"""API routes package"""

<<<<<<< HEAD
from . import users, profiles, pantry, waste, health, plans

__all__ = ["users", "profiles", "pantry", "waste", "health", "plans"]
=======
from . import users, profiles, pantry, waste, health, cook, save_me_first

__all__ = ["users", "profiles", "pantry", "waste", "health", "cook", "save_me_first"]
>>>>>>> 4c4659e0
<|MERGE_RESOLUTION|>--- conflicted
+++ resolved
@@ -1,11 +1,5 @@
 """API routes package"""
 
-<<<<<<< HEAD
-from . import users, profiles, pantry, waste, health, plans
+from . import users, profiles, pantry, waste, health, cook, save_me_first, plans
 
-__all__ = ["users", "profiles", "pantry", "waste", "health", "plans"]
-=======
-from . import users, profiles, pantry, waste, health, cook, save_me_first
-
-__all__ = ["users", "profiles", "pantry", "waste", "health", "cook", "save_me_first"]
->>>>>>> 4c4659e0
+__all__ = ["users", "profiles", "pantry", "waste", "health", "cook", "save_me_first", "plans"]
